from flask_sqlalchemy import SQLAlchemy
from werkzeug.security import generate_password_hash, check_password_hash
from datetime import datetime, timedelta
import enum

# Initialize SQLAlchemy
db = SQLAlchemy()

# Enum definitions
class UserRole(enum.Enum):
    ADMIN = "ADMIN"
    ORGANIZER = "ORGANIZER"
    ATTENDEE = "ATTENDEE"
    SECURITY = "SECURITY"

    def __str__(self):
        return self.value

class TicketTypeEnum(enum.Enum):
    REGULAR = "REGULAR"
    VIP = "VIP"
    STUDENT = "STUDENT"
    GROUP_OF_5 = "GROUP_OF_5"
    COUPLES = "COUPLES"
    EARLY_BIRD = "EARLY_BIRD"
    VVIP = "VVIP"
    GIVEAWAY = "GIVEAWAY"

class PaymentStatus(enum.Enum):
    PENDING = 'pending'
    COMPLETED = 'completed'
    PAID = 'paid'
    FAILED = 'failed'
    REFUNDED = 'refunded'
    CANCELED = 'canceled'
    CHARGEBACK = 'chargeback'
    ON_HOLD = 'on_hold'

class PaymentMethod(enum.Enum):
    MPESA = 'Mpesa'
    PAYSTACK = 'Paystack'

# User model
class User(db.Model):
    id = db.Column(db.Integer, primary_key=True)
    email = db.Column(db.String(255), nullable=False, unique=True)
    password = db.Column(db.String(255))
    full_name = db.Column(db.String(100))  # New field for name storage
    role = db.Column(db.Enum(UserRole), nullable=False)
    created_at = db.Column(db.TIMESTAMP, default=datetime.utcnow, nullable=False)
<<<<<<< HEAD
    phone_number = db.Column(db.String(255))  # Now strictly for phone numbers
    
    google_id = db.Column(db.String(255), unique=True)
    is_oauth = db.Column(db.Boolean, default=False)
    
=======
    phone_number = db.Column(db.String(255), nullable=False)

>>>>>>> 5871aa06
    events = db.relationship('Event', backref='organizer', lazy=True)
    tickets = db.relationship('Ticket', backref='buyer', lazy=True)
    transactions = db.relationship('Transaction', back_populates='user', lazy=True)
    scans = db.relationship('Scan', backref='scanner', lazy=True)

    def set_password(self, password):
        self.password = generate_password_hash(password)

    def check_password(self, password):
        return check_password_hash(self.password, password)

    def as_dict(self):
        return {
            "id": self.id,
            "email": self.email,
            "full_name": self.full_name,  # Include name in response
            "role": self.role.value,
            "phone_number": self.phone_number,
            "created_at": self.created_at.isoformat()
        }
    @staticmethod
    def validate_role(role):
        """Ensure role is stored in uppercase."""
        if isinstance(role, str):
            role = role.upper()
        return UserRole(role)

# Event model
class Event(db.Model):
    id = db.Column(db.Integer, primary_key=True)
    name = db.Column(db.Text, nullable=False)
    description = db.Column(db.Text, nullable=False)
    date = db.Column(db.Date, nullable=False, index=True)  # Index for faster search
    start_time = db.Column(db.Time, nullable=False)
    end_time = db.Column(db.Time, nullable=True)  # Made nullable if optional
    location = db.Column(db.Text, nullable=False)
    image = db.Column(db.String(255), nullable=True)  # Made nullable if optional
    user_id = db.Column(db.Integer, db.ForeignKey('user.id'), nullable=False)

    ticket_types = db.relationship('TicketType', backref='event', lazy=True, cascade="all, delete")
    tickets = db.relationship('Ticket', backref='event', lazy=True, cascade="all, delete")

    def __init__(self, name, description, date, start_time, end_time, location, image, user_id):
        self.name = name
        self.description = description
        self.date = date
        self.start_time = start_time
        self.end_time = end_time
        self.location = location
        self.image = image
        self.user_id = user_id

        self.validate_datetime()  # Ensure valid date and time

    def validate_datetime(self):
        """Ensures start_time is before end_time and date is not in the past."""
        if self.date < datetime.utcnow().date():
            raise ValueError("Event date cannot be in the past.")

        start_datetime = datetime.combine(self.date, self.start_time)

        if self.end_time:
            end_datetime = datetime.combine(self.date, self.end_time)

            # Allow overnight events (e.g., 22:00 - 06:00)
            if end_datetime <= start_datetime:
                end_datetime += timedelta(days=1)

            if start_datetime >= end_datetime:
                raise ValueError("Start time must be before end time.")
        else:
            end_datetime = None  # No end time means "Till Late"

        self.end_datetime = end_datetime  # Store for later use

    def as_dict(self):
        return {
            "id": self.id,
            "name": self.name,
            "description": self.description,
            "date": self.date.strftime("%Y-%m-%d"),  # Convert to string for JSON
            "start_time": self.start_time.strftime("%H:%M:%S"),  # Convert to HH:MM:SS
            "end_time": self.end_time.strftime("%H:%M:%S") if self.end_time else "Till Late",  # Handle None
            "location": self.location,
            "image": self.image,
            "user_id": self.user_id
        }

# TicketType model
class TicketType(db.Model):
    id = db.Column(db.Integer, primary_key=True)
    type_name = db.Column(db.Enum(TicketTypeEnum), nullable=False)
    price = db.Column(db.Float, nullable=False)
    event_id = db.Column(db.Integer, db.ForeignKey('event.id'), nullable=False)
    quantity = db.Column(db.Integer, nullable=False)  # Add this line

    tickets = db.relationship('Ticket', backref='ticket_type', lazy=True)

    def as_dict(self):
        return {
            "id": self.id,
            "type_name": self.type_name.value,
            "price": self.price,
            "event_id": self.event_id,
            "quantity": self.quantity
        }

class Ticket(db.Model):
    id = db.Column(db.Integer, primary_key=True)
    phone_number = db.Column(db.String(255), nullable=True)
    email = db.Column(db.Text, nullable=True)
    ticket_type_id = db.Column(db.Integer, db.ForeignKey('ticket_type.id'), nullable=False)
    event_id = db.Column(db.Integer, db.ForeignKey('event.id'), nullable=False)
    user_id = db.Column(db.Integer, db.ForeignKey('user.id'), nullable=False)
    transaction_id = db.Column(db.Integer, db.ForeignKey('transaction.id'), nullable=True)
    quantity = db.Column(db.Integer, nullable=False)
    qr_code = db.Column(db.String(255), nullable=True)
    scanned = db.Column(db.Boolean, default=False)
    purchase_date = db.Column(db.DateTime, nullable=False, default=datetime.utcnow)
    merchant_request_id = db.Column(db.String(255), unique=True, nullable=True)  # New field

    transaction = db.relationship('Transaction', back_populates='tickets', foreign_keys=[transaction_id])
    payment_status = db.Column(db.Enum(PaymentStatus), default=PaymentStatus.PENDING)
    scans = db.relationship('Scan', backref='ticket', lazy=True)

    @property
    def total_price(self):
        ticket_type = TicketType.query.get(self.ticket_type_id)
        return self.quantity * ticket_type.price if ticket_type else 0

    def as_dict(self):
        return {
            "id": self.id,
            "phone_number": self.phone_number,
            "email": self.email,
            "ticket_type_id": self.ticket_type_id,
            "event_id": self.event_id,
            "user_id": self.user_id,
            "transaction_id": self.transaction_id,
            "quantity": self.quantity,
            "qr_code": self.qr_code,
            "scanned": self.scanned,
            "purchase_date": self.purchase_date.isoformat(),
            "merchant_request_id": self.merchant_request_id,  # New field
            "total_price": self.total_price
        }

# Transaction model
class Transaction(db.Model):
    id = db.Column(db.Integer, primary_key=True)
    amount_paid = db.Column(db.Numeric(8, 2), nullable=False)
    payment_status = db.Column(db.Enum(PaymentStatus), nullable=False)
    payment_reference = db.Column(db.Text, nullable=False)
    payment_method = db.Column(db.Enum(PaymentMethod), nullable=False)
    timestamp = db.Column(db.DateTime, default=datetime.utcnow, nullable=False)
    ticket_id = db.Column(db.Integer, db.ForeignKey('ticket.id'), nullable=True)
    user_id = db.Column(db.Integer, db.ForeignKey('user.id'), nullable=False)
    merchant_request_id = db.Column(db.String(255), unique=True, nullable=True)  # Changed nullable to True
    mpesa_receipt_number = db.Column(db.String(255), nullable=True)

    user = db.relationship('User', back_populates='transactions')
    tickets = db.relationship('Ticket', back_populates='transaction', foreign_keys=[Ticket.transaction_id])

    def as_dict(self):
        return {
            "id": self.id,
            "amount_paid": float(self.amount_paid),
            "payment_status": self.payment_status.value,
            "payment_reference": self.payment_reference,
            "payment_method": self.payment_method.value,
            "timestamp": self.timestamp.isoformat(),
            "merchant_request_id": self.merchant_request_id,
            "mpesa_receipt_number": self.mpesa_receipt_number
        }
    
# Scan model
class Scan(db.Model):
    id = db.Column(db.Integer, primary_key=True)
    ticket_id = db.Column(db.Integer, db.ForeignKey('ticket.id'), nullable=False)
    scanned_at = db.Column(db.DateTime, default=datetime.utcnow, nullable=False)
    scanned_by = db.Column(db.Integer, db.ForeignKey('user.id'), nullable=False)

    def as_dict(self):
        return {
            "id": self.id,
            "ticket_id": self.ticket_id,
            "scanned_at": self.scanned_at.isoformat(),
            "scanned_by": self.scanned_by
        }<|MERGE_RESOLUTION|>--- conflicted
+++ resolved
@@ -48,16 +48,11 @@
     full_name = db.Column(db.String(100))  # New field for name storage
     role = db.Column(db.Enum(UserRole), nullable=False)
     created_at = db.Column(db.TIMESTAMP, default=datetime.utcnow, nullable=False)
-<<<<<<< HEAD
     phone_number = db.Column(db.String(255))  # Now strictly for phone numbers
     
     google_id = db.Column(db.String(255), unique=True)
     is_oauth = db.Column(db.Boolean, default=False)
     
-=======
-    phone_number = db.Column(db.String(255), nullable=False)
-
->>>>>>> 5871aa06
     events = db.relationship('Event', backref='organizer', lazy=True)
     tickets = db.relationship('Ticket', backref='buyer', lazy=True)
     transactions = db.relationship('Transaction', back_populates='user', lazy=True)
