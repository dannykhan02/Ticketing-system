from flask import Blueprint, jsonify, request, url_for, session
from flask_jwt_extended import verify_jwt_in_request, get_jwt_identity, get_jwt, jwt_required, create_access_token
from email_validator import validate_email, EmailNotValidError
import re
import phonenumbers as pn
from werkzeug.security import generate_password_hash, check_password_hash
from functools import wraps
from uuid import uuid4
<<<<<<< HEAD
from flask import session
=======
>>>>>>> 5871aa06
from model import db, User, UserRole
from datetime import timedelta
from oauth_config import oauth
from flask_mail import Message
from config import Config
import logging

# Configure logging
logging.basicConfig(level=logging.INFO)
logger = logging.getLogger(__name__)

# Authentication Blueprint
auth_bp = Blueprint('auth', __name__)

def generate_token(user):
    return create_access_token(
        identity=str(user.id),
        additional_claims={
            "email": user.email,
            "role": str(user.role.value)
        },
        expires_delta=timedelta(days=30)
    )

@auth_bp.route('/login/google')
def google_login():
    state = str(uuid4())
    nonce = str(uuid4())  # Generate a random nonce
    session["oauth_state"] = state
    session["oauth_nonce"] = nonce  # Store nonce in session
    session.modified = True
    redirect_uri = Config.GOOGLE_REDIRECT_URI
    return oauth.google.authorize_redirect(
        redirect_uri, 
        state=state,
        nonce=nonce  # Send nonce to Google
    )

@auth_bp.route("/callback/google")
def google_callback():
    try:
        # Verify state first
        received_state = request.args.get("state")
        stored_state = session.pop("oauth_state", None)
        stored_nonce = session.pop("oauth_nonce", None)

        if not stored_state or not received_state or stored_state != received_state:
            return jsonify({"error": "Invalid state, possible CSRF attack"}), 400

        # Get token and verify nonce
        token = oauth.google.authorize_access_token()
        user_info = oauth.google.parse_id_token(token, nonce=stored_nonce)

        # Extract user information
        email = user_info["email"]
        google_id = user_info["sub"]
        name = user_info.get("name", "Google User")

        # Find or create user
        user = User.query.filter(
            (User.google_id == google_id) | (User.email == email)
        ).first()

        if not user:
            user = User(
                email=email,
                google_id=google_id,
                full_name=name,  # Store name properly
                phone_number=None,  # Leave phone number empty
                is_oauth=True,
                role=UserRole.ATTENDEE
            )
            db.session.add(user)
            db.session.commit()

        access_token = generate_token(user)
        return jsonify({
            "msg": "Login successful",
            "access_token": access_token,
            "user": {
                "id": user.id,
                "email": user.email,
                "full_name": user.full_name,
                "phone_number": user.phone_number,  # Will be None
                "role": str(user.role.value)
            }
        }), 200
        
    except Exception as e:
        db.session.rollback()
        return jsonify({"error": str(e)}), 500

<<<<<<< HEAD

=======
>>>>>>> 5871aa06
def role_required(required_role):
    def decorator(fn):
        @wraps(fn)
        def wrapper(*args, **kwargs):
            verify_jwt_in_request()

            claims = get_jwt()  # Get additional claims
            logger.debug(f"DEBUG: Claims retrieved: {claims}")  # Debugging

            if "role" not in claims or claims["role"].upper() != required_role.upper():
                return jsonify({"msg": "Forbidden: Access Denied"}), 403

            return fn(*args, **kwargs)
        return wrapper
    return decorator

def is_valid_email(email: str) -> bool:
    """Validates an email address"""
    try:
        validate_email(email, check_deliverability=True)
        return True
    except EmailNotValidError:
        return False

# Safaricom valid prefixes
SAFARICOM_PREFIXES = {
    "0701", "0702", "0703", "0704", "0705", "0706", "0707", "0708", "0709",
    "0710", "0711", "0712", "0713", "0714", "0715", "0716", "0717", "0718", "0719",
    "0720", "0721", "0722", "0723", "0724", "0725", "0726", "0727", "0728", "0729",
    "0740", "0741", "0742", "0743", "0744", "0745", "0746", "0747", "0748", "0749",
    "0757", "0758",
    "0768", "0769",
    "0790", "0791", "0792", "0793", "0794", "0795", "0796", "0797", "0798", "0799",
    "0110", "0111", "0112", "0113", "0114", "0115"
}

def normalize_phone(phone: str) -> str:
    """Converts phone numbers to a standard format: 07xxxxxxxx"""
    if not isinstance(phone, str):
        logger.warning(f"Phone number is not a string: {phone}")
        phone = str(phone)  # Ensure phone is a string

    logger.info(f"Normalizing phone number: {phone}")
    phone = re.sub(r"\D", "", phone)  # Remove non-numeric characters

    if phone.startswith("+254"):
        phone = "0" + phone[4:]
    elif phone.startswith("254") and len(phone) == 12:
        phone = "0" + phone[3:]

    logger.info(f"Normalized phone number: {phone}")
    return phone

def is_valid_safaricom_phone(phone: str, region="KE") -> bool:
    """Validates if the phone number is a valid Safaricom number."""
    phone = normalize_phone(phone)

    try:
        parsed_number = pn.parse(phone, region)
        if not pn.is_valid_number(parsed_number):
            return False
    except pn.phonenumberutil.NumberParseException:
        return False

    prefix = phone[:4] if len(phone) >= 10 else ""
    logger.info(f"Checking prefix: {prefix} in Safaricom prefixes")
    return prefix in SAFARICOM_PREFIXES

def validate_password(password: str) -> bool:
    """Password must be at least 8 characters long, contain letters and numbers"""
    return bool(re.match(r'^(?=.*[A-Za-z])(?=.*\d)[A-Za-z\d]{8,}$', password))

@auth_bp.route('/register', methods=['POST'])
def register():
    data = request.get_json()
    email = data.get("email")
    phone = data.get("phone_number")
    password = data.get("password")
    role = "ATTENDEE"

    # Validate Email
    if not is_valid_email(email):
        return jsonify({"msg": "Invalid email address"}), 400

    # Validate Safaricom Phone Number
    if not is_valid_safaricom_phone(phone):
        logger.error(f"Invalid phone number: {phone}")
        return jsonify({"msg": "Invalid phone number. Must be a valid Safaricom number."}), 400

    # Validate Password
    if not validate_password(password):
        return jsonify({"msg": "Password must be at least 8 characters long, contain letters and numbers"}), 400

    # Check if Email or Phone Already Exists
    if User.query.filter_by(email=email).first():
        return jsonify({"msg": "Email already registered"}), 400

    if User.query.filter_by(phone_number=phone).first():
        return jsonify({"msg": "Phone number already registered"}), 400

    # Hash Password
    hashed_password = generate_password_hash(password)

    # Create and Save New User
    new_user = User(email=email, phone_number=phone, password=hashed_password, role=role)
    db.session.add(new_user)
    db.session.commit()

    return jsonify({"msg": "User registered successfully"}), 201

@auth_bp.route('/register-first-admin', methods=['POST'])
def register_first_admin():
    data = request.get_json()
    email = data.get("email")
    phone = data.get("phone_number")
    password = data.get("password")
    

    if not is_valid_email(email):
        return jsonify({"msg": "Invalid email address"}), 400

    if not phone or not is_valid_safaricom_phone(phone):
        return jsonify({"msg": "Invalid phone number. Must be a valid Safaricom number."}), 400

    if not validate_password(password):
        return jsonify({"msg": "Password must be at least 8 characters long, contain letters and numbers"}), 400

    hashed_password = generate_password_hash(password)
    new_admin = User(email=email, phone_number=phone, password=hashed_password, role=UserRole.ADMIN)
    db.session.add(new_admin)
    db.session.commit()

    return jsonify({"msg": "First admin registered successfully"}), 201

@auth_bp.route('/admin/register-admin', methods=['POST'])
@role_required('ADMIN')
def register_admin():
    data = request.get_json()
    email = data.get("email")
    phone = data.get("phone_number")
    password = data.get("password")

    # Validate Email
    if not is_valid_email(email):
        return jsonify({"msg": "Invalid email address"}), 400

    # Validate Safaricom Phone Number
    if not is_valid_safaricom_phone(phone):
        logger.error(f"Invalid phone number: {phone}")
        return jsonify({"msg": "Invalid phone number. Must be a valid Safaricom number."}), 400

    # Validate Password
    if not validate_password(password):
        return jsonify({"msg": "Password must be at least 8 characters long, contain letters and numbers"}), 400

    # Check if Email or Phone Already Exists
    if User.query.filter_by(email=email).first():
        return jsonify({"msg": "Email already registered"}), 400

    if User.query.filter_by(phone_number=phone).first():
        return jsonify({"msg": "Phone number already registered"}), 400

    # Hash password and create new admin user
    hashed_password = generate_password_hash(password)
    new_admin = User(email=email, phone_number=phone, password=hashed_password, role="ADMIN")
    db.session.add(new_admin)
    db.session.commit()

    return jsonify({"msg": "Admin registered successfully"}), 201

@auth_bp.route('/login', methods=['POST'])
def login():
    """Handles user authentication and token generation"""
    data = request.get_json()

    email = data.get("email")
    password = data.get("password")

    if not email or not password:
        return jsonify({"error": "Email and password are required"}), 400

    user = User.query.filter_by(email=email).first()
    if not user or not check_password_hash(user.password, password):
        return jsonify({"error": "Invalid email or password"}), 401

    # Generate JWT token
    access_token = generate_token(user)

    return jsonify({
        "message": "Login successful",
        "access_token": access_token,
        "user": {
            "id": user.id,
            "email": user.email,
            "role": str(user.role)
        }
    }), 200

@auth_bp.route('/logout', methods=['POST'])
def logout():
    """Handles user logout (JWT-based authentication does not require session clearing)"""
    return jsonify({"message": "Logout successful"}), 200

@auth_bp.route('/admin/register-organizer', methods=['POST'])
@jwt_required()
@role_required('ADMIN')
def register_organizer():
    data = request.get_json()

    if not data:
        return jsonify({"msg": "Missing JSON data"}), 400

    # Extract fields safely
    email = data.get("email")
    phone = data.get("phone_number")
    password = data.get("password")

    # Validate required fields
    if not email or not phone or not password:
        return jsonify({"msg": "Email, phone, and password are required"}), 400

    # Validate email
    if not is_valid_email(email):
        return jsonify({"msg": "Invalid email address"}), 400

    # Validate Safaricom phone number
    if not is_valid_safaricom_phone(phone):
        logger.error(f"Invalid phone number: {phone}")
        return jsonify({"msg": "Invalid phone number. Must be a valid Safaricom number."}), 400

    # Validate password
    if not validate_password(password):
        return jsonify({"msg": "Password must be at least 8 characters long, contain letters and numbers"}), 400

    # Check if Email or Phone already exists
    if User.query.filter_by(email=email).first():
        return jsonify({"msg": "Email already registered"}), 400

    if User.query.filter_by(phone_number=phone).first():
        return jsonify({"msg": "Phone number already registered"}), 400

    try:
        # Hash password before storing
        hashed_password = generate_password_hash(password)

        # Create a new organizer user
        new_user = User(email=email, phone_number=phone, password=hashed_password, role="ORGANIZER")
        db.session.add(new_user)
        db.session.commit()

        return jsonify({"msg": "Organizer registered successfully"}), 201

    except Exception as e:
        db.session.rollback()
        return jsonify({"msg": "Internal Server Error", "error": str(e)}), 500

@auth_bp.route('/admin/register-security', methods=['POST'])
@jwt_required()
@role_required('ADMIN')
def register_security():
    data = request.get_json()

    if not data:
        return jsonify({"msg": "Missing JSON data"}), 400

    # Extract fields safely
    email = data.get("email")
    phone = data.get("phone_number")
    password = data.get("password")

    # Validate required fields
    if not email or not phone or not password:
        return jsonify({"msg": "Email, phone, and password are required"}), 400

    # Validate email
    if not is_valid_email(email):
        return jsonify({"msg": "Invalid email address"}), 400

    # Validate Safaricom phone number
    if not is_valid_safaricom_phone(phone):
        logger.error(f"Invalid phone number: {phone}")
        return jsonify({"msg": "Invalid phone number. Must be a valid Safaricom number."}), 400

    # Validate password
    if not validate_password(password):
        return jsonify({"msg": "Password must be at least 8 characters long, contain letters and numbers"}), 400

    # Check if Email or Phone already exists
    if User.query.filter_by(email=email).first():
        return jsonify({"msg": "Email already registered"}), 400

    if User.query.filter_by(phone_number=phone).first():
        return jsonify({"msg": "Phone number already registered"}), 400

    try:
        # Hash password before storing
        hashed_password = generate_password_hash(password)

        # Create a new security user
        new_user = User(email=email, phone_number=phone, password=hashed_password, role="SECURITY")
        db.session.add(new_user)
        db.session.commit()

        return jsonify({"msg": "Security registered successfully"}), 201

    except Exception as e:
        db.session.rollback()
        return jsonify({"msg": "Internal Server Error", "error": str(e)}), 500

# 📌 Endpoint: Forgot Password (Sends Reset Link)
@auth_bp.route('/forgot-password', methods=['POST'])
def forgot_password():
    from app import mail  # Import mail instance from app.py
    from itsdangerous import URLSafeTimedSerializer

    data = request.get_json()
    email = data.get("email")

    user = User.query.filter_by(email=email).first()
    if not user:
        return jsonify({"msg": "Email not found"}), 404

    # Initialize serializer inside function
    serializer = URLSafeTimedSerializer(Config.SECRET_KEY)

    # Generate password reset token
    token = serializer.dumps(email, salt="reset-password-salt")

    # Create reset link
    reset_link = url_for('auth.reset_password', token=token, _external=True)

    # Send email
    msg = Message("Password Reset Request", recipients=[email])
    msg.body = f"Click the link to reset your password: {reset_link}"
    mail.send(msg)

    return jsonify({"msg": "Reset link sent to your email"}), 200

# 📌 Endpoint: Reset Password (Verifies Token & Updates Password)
@auth_bp.route('/reset-password/<token>', methods=['POST'])
def reset_password(token):
    from itsdangerous import URLSafeTimedSerializer

    # Initialize serializer inside function
    serializer = URLSafeTimedSerializer(Config.SECRET_KEY)

    try:
        email = serializer.loads(token, salt="reset-password-salt", max_age=3600)  # Token expires in 1 hour
    except:
        return jsonify({"msg": "Invalid or expired token"}), 400

    data = request.get_json()
    new_password = data.get("password")

    if not new_password or len(new_password) < 6:
        return jsonify({"msg": "Password must be at least 6 characters long"}), 400

    user = User.query.filter_by(email=email).first()
    if not user:
        return jsonify({"msg": "User not found"}), 404

    # Hash the new password
    user.password = generate_password_hash(new_password)
    db.session.commit()

    return jsonify({"msg": "Password reset successful"}), 200<|MERGE_RESOLUTION|>--- conflicted
+++ resolved
@@ -6,10 +6,7 @@
 from werkzeug.security import generate_password_hash, check_password_hash
 from functools import wraps
 from uuid import uuid4
-<<<<<<< HEAD
 from flask import session
-=======
->>>>>>> 5871aa06
 from model import db, User, UserRole
 from datetime import timedelta
 from oauth_config import oauth
@@ -102,10 +99,7 @@
         db.session.rollback()
         return jsonify({"error": str(e)}), 500
 
-<<<<<<< HEAD
-
-=======
->>>>>>> 5871aa06
+
 def role_required(required_role):
     def decorator(fn):
         @wraps(fn)
