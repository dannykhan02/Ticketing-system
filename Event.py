import json
from flask import request, jsonify
from flask_restful import Resource
from datetime import datetime, timedelta
# Assuming your models are in 'model.py' and imported correctly
from model import db, Event, User, UserRole, Organizer # Ensure Organizer is imported
from flask_jwt_extended import jwt_required, get_jwt_identity, get_jwt
import cloudinary.uploader
import logging

logging.basicConfig(level=logging.INFO)
logger = logging.getLogger(__name__)

ALLOWED_EXTENSIONS = {'png', 'jpg', 'jpeg', 'gif', 'webp'}
MAX_FILE_SIZE = 5 * 1024 * 1024  # 5MB

def allowed_file(filename):
    return '.' in filename and filename.rsplit('.', 1)[1].lower() in ALLOWED_EXTENSIONS

# (Keep your existing EventResource class here - it's not the source of this error)
class EventResource(Resource):
    @jwt_required()
    def get(self, event_id=None):
        """Retrieve an event by ID or return all events if no ID is provided."""
        # You might want to add a check here to only allow viewing of own events for organizers,
        # or leave it open for public event listings if that's intended.
        if event_id:
            event = Event.query.get(event_id)
            if event:
                # Optional: Check if the user is the organizer or admin if restricting access
                # current_user_id = get_jwt_identity()
                # user = User.query.get(current_user_id)
                # organizer = Organizer.query.filter_by(user_id=user.id).first() if user else None
                # if event.organizer_id != (organizer.id if organizer else None) and (user and user.role.value != "ADMIN"):
                #     return {"message": "You do not have permission to view this event details"}, 403

                return event.as_dict(), 200
            return {"message": "Event not found"}, 404
        # This part fetches ALL events - often requires admin or is for public listing
        events = Event.query.all()
        return [event.as_dict() for event in events], 200

    @jwt_required()
    def post(self):
        """Create a new event (Only organizers can create events)."""
        try:
            identity = get_jwt_identity()  # Get current user ID
            user = User.query.get(identity) # Get current user object

            # Check if the user exists and has the ORGANIZER role
            if not user or user.role.value != "ORGANIZER":
                return {"message": "Only organizers can create events"}, 403

            # Find the Organizer profile linked to this user
            organizer = Organizer.query.filter_by(user_id=user.id).first()
            if not organizer:
                return {"message": "Organizer profile not found for this user"}, 404 # Should ideally exist if role is ORGANIZER


            # Get form data and files
            data = request.form
            files = request.files

            # Validate required fields
            required_fields = ["name", "description", "date", "start_time", "location"]
            for field in required_fields:
                if field not in data or not data[field]: # Added check for empty strings
                    return {"message": f"Missing or empty field: {field}"}, 400

            # Handle file upload if provided
            image_url = None
            if 'image_file' in files: # Use a consistent file key, e.g., 'image_file'
                file = files['image_file']
                if file and file.filename != '':
                     # Optional: Check file size
                    file.seek(0, 2) # Move cursor to end of file
                    file_size = file.tell()
                    file.seek(0) # Move cursor back to beginning
                    if file_size > MAX_FILE_SIZE:
                         return {"message": f"File size exceeds the maximum limit of {MAX_FILE_SIZE // 1024 // 1024}MB"}, 400

                    if not allowed_file(file.filename):
                        return {"message": "Invalid file type. Allowed types: PNG, JPG, JPEG, GIF, WEBP"}, 400

                    try:
                        upload_result = cloudinary.uploader.upload(
                            file,
                            folder="event_images", # Specify a folder in Cloudinary
                            resource_type="auto"
                        )
                        image_url = upload_result.get('secure_url')
                        if not image_url:
                             raise Exception("Cloudinary upload failed, no URL returned")
                    except Exception as e:
                        logger.error(f"Error uploading event image to Cloudinary: {str(e)}")
                        return {"message": "Failed to upload event image"}, 500
            elif 'image_url' in data and data['image_url']: # Allow providing URL directly
                 image_url = data['image_url'] # Basic validation might be needed for the URL format

            # Parse date and time
            try:
                event_date = datetime.strptime(data["date"], "%Y-%m-%d").date()
            except ValueError:
                 return {"error": "Invalid date format. Use YYYY-MM-DD"}, 400

            try:
                 # Adjust format string if using different time formats in frontend
                start_time = datetime.strptime(data["start_time"], "%H:%M").time()
            except ValueError:
                return {"error": "Invalid start_time format. Use HH:MM"}, 400


            # Handle end_time (optional)
            end_time = None
            if "end_time" in data and data["end_time"]:
                 try:
                     # Adjust format string if using different time formats in frontend
                    end_time = datetime.strptime(data["end_time"], "%H:%M").time()
                 except ValueError:
                     return {"error": "Invalid end_time format. Use HH:MM"}, 400

            # Create Event instance
            event = Event(
                name=data["name"],
                description=data["description"],
                date=event_date,
                start_time=start_time,
                end_time=end_time, # Can be None
                location=data["location"],
                image=image_url, # Can be None
                organizer_id=organizer.id # Link event to the organizer profile
            )

            # Validate time constraints (allowing overnight events handled in the model)
            # The model's validate_datetime() method should handle this logic
            try:
                 # Assuming event.validate_datetime() method exists and handles time logic
                 event.validate_datetime()
            except ValueError as e:
                 return {"error": str(e)}, 400


            db.session.add(event)
            db.session.commit()
            return {"message": "Event created successfully", "event": event.as_dict()}, 201

        except Exception as e:
            db.session.rollback() # Rollback the transaction on error
            logger.error(f"Error creating event: {str(e)}")
            # Provide a more generic error message to the client
            return {"error": "An unexpected error occurred during event creation."}, 500


    @jwt_required()
    def put(self, event_id):
        """Update an existing event. Only the event's creator (organizer) or Admin can update it."""
        identity = get_jwt_identity()
        user = User.query.get(identity)
        event = Event.query.get(event_id)

        if not user:
             return {"error": "Authenticated user not found"}, 401 # Use 401 if user not found after auth

        if not event:
            return {"error": "Event not found"}, 404

        # Find the organizer profile for the current user
        organizer = Organizer.query.filter_by(user_id=user.id).first()

        # Check if the user is the event's organizer OR an Admin
        is_organizer = organizer and event.organizer_id == organizer.id
        is_admin = user.role.value == "ADMIN"

        if not (is_organizer or is_admin):
            return {"message": "Only the event creator (organizer) or Admin can update this event"}, 403

        # Use request.get_json(force=True) if you're always sending JSON
        # Otherwise, check content type or use request.json
        data = request.get_json() # Assuming JSON payload for PUT updates

        if not data:
            return {"error": "No update data provided in JSON format"}, 400

        try:
            # Update event attributes based on provided data
            if "name" in data: event.name = data["name"]
            if "description" in data: event.description = data["description"]
            if "location" in data: event.location = data["location"]
            # Handle optional image update (e.g., allow setting to null or providing new URL)
            if "image" in data: event.image = data["image"]


            # Validate and update event date
            if "date" in data:
                try:
                    event_date = datetime.strptime(data["date"], "%Y-%m-%d").date()
                     # Consider allowing future updates even if date is in the past for completed events
                    # if event_date < datetime.utcnow().date():
                    #      return {"error": "Event date cannot be in the past"}, 400 # Re-enable if strict future dating required
                    event.date = event_date
                except ValueError:
                    return {"error": "Invalid date format for 'date'. Use YYYY-MM-DD"}, 400

            # Validate and update start_time
            if "start_time" in data:
                try:
                    event.start_time = datetime.strptime(data["start_time"], "%H:%M").time() # Use %H:%M for HH:MM format
                except ValueError:
                    return {"error": "Invalid start_time format. Use HH:MM"}, 400

            # Validate and update end_time (optional)
            if "end_time" in data:
                 if data["end_time"]: # Allow setting end_time to null/empty string to mean "Till Late"
                     try:
                         event.end_time = datetime.strptime(data["end_time"], "%H:%M").time() # Use %H:%MM for HH:MM format
                     except ValueError:
                         return {"error": "Invalid end_time format. Use HH:MM"}, 400
                 else:
                    event.end_time = None # Set to None if empty string or null is sent


            # Validate time logic after potential updates
            # Assuming event.validate_datetime() in the model handles this logic
            try:
                if event.start_time and event.end_time: # Only validate if both times are set
                     # This check might need to be adjusted based on your model's validation logic
                     # if event.start_time >= event.end_time: # Basic check without overnight consideration
                     #      return {"error": "Start time must be before end time"}, 400
                     pass # Model's validate_datetime should handle overnight logic
            except ValueError as e:
                return {"error": str(e)}, 400


            db.session.commit()
            # Fetch the updated event to return its latest state
            updated_event = Event.query.get(event_id)
            return {"message": "Event updated successfully", "event": updated_event.as_dict()}, 200

        except Exception as e:
            db.session.rollback() # Rollback the transaction on error
            logger.error(f"Error updating event: {str(e)}")
            # Provide a more generic error message to the client
            return {"error": "An unexpected error occurred during event update."}, 500


    @jwt_required()
    def delete(self, event_id):
        """Delete an event (Only the event creator or Admin can delete it)."""
        try:
            identity = get_jwt_identity()
            user = User.query.get(identity)

            if not user:
                 return {"error": "Authenticated user not found"}, 401

            event = Event.query.get(event_id)
            if not event:
                return {"error": "Event not found"}, 404

            # Find the organizer profile for the current user
            organizer = Organizer.query.filter_by(user_id=user.id).first()

            # Check if the user is the event's organizer OR an Admin
            is_organizer = organizer and event.organizer_id == organizer.id
            is_admin = user.role.value == "ADMIN"

            if not (is_organizer or is_admin):
                return {"message": "Only the event creator (organizer) or Admin can delete this event"}, 403

            db.session.delete(event)
            db.session.commit()
            return {"message": "Event deleted successfully"}, 200
        except Exception as e:
             db.session.rollback() # Rollback in case of unexpected error before commit
             logger.error(f"Error deleting event: {str(e)}")
             return {"error": "An unexpected error occurred during event deletion."}, 500

    @jwt_required()
    def post(self, event_id):
        """Like an event."""
        user_id = get_jwt_identity()
        user = User.query.get(user_id)
        event = Event.query.get(event_id)

        if not event:
            return {"message": "Event not found"}, 404

        if user in event.likes:
            return {"message": "You have already liked this event"}, 400

        event.likes.append(user)
        db.session.commit()
        return {"message": "Event liked successfully", "likes_count": event.likes.count()}, 200

    @jwt_required()
    def delete(self, event_id):
        """Unlike an event."""
        user_id = get_jwt_identity()
        user = User.query.get(user_id)
        event = Event.query.get(event_id)

        if not event:
            return {"message": "Event not found"}, 404

        if user not in event.likes:
            return {"message": "You have not liked this event"}, 400

        event.likes.remove(user)
        db.session.commit()
        return {"message": "Event unliked successfully", "likes_count": event.likes.count()}, 200


class OrganizerEventsResource(Resource):
    @jwt_required()
    def get(self):
        """Retrieve events created by the logged-in organizer."""
        current_user_id = get_jwt_identity()
        user = User.query.get(current_user_id)

        # Check if the user exists and has the ORGANIZER role
        if not user or user.role.value != "ORGANIZER":
            return {"message": "Only organizers can access their events"}, 403

        # Find the Organizer profile linked to this user
        organizer = Organizer.query.filter_by(user_id=user.id).first()

        # If an organizer profile exists, filter events by organizer_id
        if organizer:
            # 👇 FIX: Filter by organizer_id instead of user_id
            events = Event.query.filter_by(organizer_id=organizer.id).all()
            logger.info(f"Fetched events for organizer_id {organizer.id}: {len(events)} events") # Use logger
            event_list = [event.as_dict() for event in events]
            # logger.info(f"Event list as dicts: {event_list}") # Avoid logging potentially large data in production
            return event_list, 200
        else:
            # This case should ideally not happen if the user role is 'ORGANIZER'
            # but it's good practice to handle it.
            logger.warning(f"User {current_user_id} has ORGANIZER role but no Organizer profile.")
            return {"message": "Organizer profile not found"}, 404


def register_event_resources(api):
    """Registers the EventResource routes with Flask-RESTful API."""
    # Make sure the '/events' route is handled for getting ALL events (potentially public or admin)
    # And '/events/<int:event_id>' is for getting a specific event
    api.add_resource(EventResource, "/events", "/events/<int:event_id>")
    # The '/api/organizer/events' route is specifically for the logged-in organizer's events
    api.add_resource(OrganizerEventsResource, "/api/organizer/events")
<<<<<<< HEAD


# 📌 Endpoint: Register Event # This comment seems out of place here
=======
    api.add_resource(EventResource, "/events/<int:event_id>/like", endpoint="like_event")
    api.add_resource(EventResource, "/events/<int:event_id>/unlike", endpoint="unlike_event")
>>>>>>> e2d42bf7
<|MERGE_RESOLUTION|>--- conflicted
+++ resolved
@@ -15,30 +15,34 @@
 MAX_FILE_SIZE = 5 * 1024 * 1024  # 5MB
 
 def allowed_file(filename):
+    """Checks if a filename has an allowed image extension."""
     return '.' in filename and filename.rsplit('.', 1)[1].lower() in ALLOWED_EXTENSIONS
 
-# (Keep your existing EventResource class here - it's not the source of this error)
 class EventResource(Resource):
-    @jwt_required()
+    @jwt_required(optional=True) # Make JWT optional for public GET access to events
     def get(self, event_id=None):
         """Retrieve an event by ID or return all events if no ID is provided."""
-        # You might want to add a check here to only allow viewing of own events for organizers,
-        # or leave it open for public event listings if that's intended.
+        current_user_id = get_jwt_identity() # Get user ID if logged in
+        user = User.query.get(current_user_id) if current_user_id else None
+
         if event_id:
             event = Event.query.get(event_id)
             if event:
-                # Optional: Check if the user is the organizer or admin if restricting access
-                # current_user_id = get_jwt_identity()
-                # user = User.query.get(current_user_id)
+                # Optional: Restrict viewing details based on role if needed
+                # For a public listing, this check might not be necessary for GET /events/<id>
+                # If restricted, uncomment and adjust logic:
                 # organizer = Organizer.query.filter_by(user_id=user.id).first() if user else None
                 # if event.organizer_id != (organizer.id if organizer else None) and (user and user.role.value != "ADMIN"):
                 #     return {"message": "You do not have permission to view this event details"}, 403
 
                 return event.as_dict(), 200
             return {"message": "Event not found"}, 404
-        # This part fetches ALL events - often requires admin or is for public listing
-        events = Event.query.all()
-        return [event.as_dict() for event in events], 200
+        else:
+            # This part fetches ALL events - typically for a public listing or admin view
+            # Consider adding pagination or filtering if the number of events is large
+            events = Event.query.all()
+            return [event.as_dict() for event in events], 200
+
 
     @jwt_required()
     def post(self):
@@ -48,16 +52,17 @@
             user = User.query.get(identity) # Get current user object
 
             # Check if the user exists and has the ORGANIZER role
-            if not user or user.role.value != "ORGANIZER":
+            if not user or user.role.value != UserRole.ORGANIZER: # Use Enum directly
                 return {"message": "Only organizers can create events"}, 403
 
             # Find the Organizer profile linked to this user
             organizer = Organizer.query.filter_by(user_id=user.id).first()
+            # A user with ORGANIZER role should have a profile, but handle defensively
             if not organizer:
-                return {"message": "Organizer profile not found for this user"}, 404 # Should ideally exist if role is ORGANIZER
-
-
-            # Get form data and files
+                return {"message": "Organizer profile not found for this user. Please complete your organizer registration."}, 404
+
+
+            # Get form data and files (assuming form-data for creation with file upload)
             data = request.form
             files = request.files
 
@@ -65,11 +70,11 @@
             required_fields = ["name", "description", "date", "start_time", "location"]
             for field in required_fields:
                 if field not in data or not data[field]: # Added check for empty strings
-                    return {"message": f"Missing or empty field: {field}"}, 400
-
-            # Handle file upload if provided
+                    return {"message": f"Missing or empty required field: {field}"}, 400
+
+            # Handle file upload if provided (expecting 'image_file' in files)
             image_url = None
-            if 'image_file' in files: # Use a consistent file key, e.g., 'image_file'
+            if 'image_file' in files:
                 file = files['image_file']
                 if file and file.filename != '':
                      # Optional: Check file size
@@ -77,7 +82,7 @@
                     file_size = file.tell()
                     file.seek(0) # Move cursor back to beginning
                     if file_size > MAX_FILE_SIZE:
-                         return {"message": f"File size exceeds the maximum limit of {MAX_FILE_SIZE // 1024 // 1024}MB"}, 400
+                         return {"message": f"File size exceeds the maximum limit of {MAX_FILE_SIZE // (1024 * 1024)}MB"}, 400 # Display size in MB
 
                     if not allowed_file(file.filename):
                         return {"message": "Invalid file type. Allowed types: PNG, JPG, JPEG, GIF, WEBP"}, 400
@@ -97,56 +102,63 @@
             elif 'image_url' in data and data['image_url']: # Allow providing URL directly
                  image_url = data['image_url'] # Basic validation might be needed for the URL format
 
+
             # Parse date and time
             try:
+                # Ensure date format matches what frontend sends (%Y-%m-%d)
                 event_date = datetime.strptime(data["date"], "%Y-%m-%d").date()
             except ValueError:
-                 return {"error": "Invalid date format. Use YYYY-MM-DD"}, 400
+                 return {"error": "Invalid date format for 'date'. Use YYYY-MM-DD"}, 400
 
             try:
-                 # Adjust format string if using different time formats in frontend
-                start_time = datetime.strptime(data["start_time"], "%H:%M").time()
+                 # Ensure time format matches what frontend sends (%H:%M for HH:MM)
+                 start_time = datetime.strptime(data["start_time"], "%H:%M").time()
             except ValueError:
                 return {"error": "Invalid start_time format. Use HH:MM"}, 400
-
 
             # Handle end_time (optional)
             end_time = None
             if "end_time" in data and data["end_time"]:
-                 try:
-                     # Adjust format string if using different time formats in frontend
-                    end_time = datetime.strptime(data["end_time"], "%H:%M").time()
-                 except ValueError:
-                     return {"error": "Invalid end_time format. Use HH:MM"}, 400
+                 if data["end_time"].strip(): # Check if end_time is provided and not just whitespace
+                     try:
+                        # Ensure time format matches what frontend sends (%H:%M for HH:MM)
+                        end_time = datetime.strptime(data["end_time"].strip(), "%H:%M").time()
+                     except ValueError:
+                         return {"error": "Invalid end_time format. Use HH:MM"}, 400
+                 # If end_time is present in data but empty, it means no end time (Till Late), so end_time remains None
+
 
             # Create Event instance
             event = Event(
-                name=data["name"],
-                description=data["description"],
+                name=data["name"].strip(), # Strip whitespace
+                description=data["description"].strip(), # Strip whitespace
                 date=event_date,
                 start_time=start_time,
                 end_time=end_time, # Can be None
-                location=data["location"],
+                location=data["location"].strip(), # Strip whitespace
                 image=image_url, # Can be None
                 organizer_id=organizer.id # Link event to the organizer profile
             )
 
             # Validate time constraints (allowing overnight events handled in the model)
-            # The model's validate_datetime() method should handle this logic
+            # Assuming event.validate_datetime() method exists in your model
             try:
-                 # Assuming event.validate_datetime() method exists and handles time logic
                  event.validate_datetime()
             except ValueError as e:
+                 # Catch validation errors from the model itself
                  return {"error": str(e)}, 400
 
 
             db.session.add(event)
-            db.session.commit()
-            return {"message": "Event created successfully", "event": event.as_dict()}, 201
+            db.session.commit() # Commit the new event
+
+            # Fetch the created event including its relationships for the response
+            created_event = Event.query.get(event.id)
+            return {"message": "Event created successfully", "event": created_event.as_dict()}, 201
 
         except Exception as e:
             db.session.rollback() # Rollback the transaction on error
-            logger.error(f"Error creating event: {str(e)}")
+            logger.error(f"Error creating event: {str(e)}", exc_info=True) # Log traceback
             # Provide a more generic error message to the client
             return {"error": "An unexpected error occurred during event creation."}, 500
 
@@ -154,44 +166,50 @@
     @jwt_required()
     def put(self, event_id):
         """Update an existing event. Only the event's creator (organizer) or Admin can update it."""
-        identity = get_jwt_identity()
-        user = User.query.get(identity)
+        identity = get_jwt_identity() # Get current user ID
+        user = User.query.get(identity) # Get current user object
+
+        if not user:
+             # This should ideally be caught by jwt_required(), but defensive check
+             return {"error": "Authenticated user not found"}, 401
+
         event = Event.query.get(event_id)
-
-        if not user:
-             return {"error": "Authenticated user not found"}, 401 # Use 401 if user not found after auth
-
         if not event:
             return {"error": "Event not found"}, 404
 
-        # Find the organizer profile for the current user
+        # Find the organizer profile for the current user (if they are an organizer)
         organizer = Organizer.query.filter_by(user_id=user.id).first()
 
         # Check if the user is the event's organizer OR an Admin
         is_organizer = organizer and event.organizer_id == organizer.id
-        is_admin = user.role.value == "ADMIN"
+        is_admin = user.role.value == UserRole.ADMIN # Use Enum
 
         if not (is_organizer or is_admin):
             return {"message": "Only the event creator (organizer) or Admin can update this event"}, 403
 
-        # Use request.get_json(force=True) if you're always sending JSON
-        # Otherwise, check content type or use request.json
-        data = request.get_json() # Assuming JSON payload for PUT updates
-
-        if not data:
+        # Assuming JSON payload for PUT updates
+        # Use request.get_json() which returns None if payload is not valid JSON
+        data = request.get_json()
+
+        if data is None: # Check if get_json() returned None
+             return {"error": "Invalid JSON payload provided"}, 400
+        if not data: # Check if JSON payload is empty
             return {"error": "No update data provided in JSON format"}, 400
 
         try:
-            # Update event attributes based on provided data
-            if "name" in data: event.name = data["name"]
-            if "description" in data: event.description = data["description"]
-            if "location" in data: event.location = data["location"]
-            # Handle optional image update (e.g., allow setting to null or providing new URL)
-            if "image" in data: event.image = data["image"]
+            # Update event attributes based on provided data if they exist
+            if "name" in data and data["name"] is not None: event.name = data["name"].strip()
+            if "description" in data and data["description"] is not None: event.description = data["description"].strip()
+            if "location" in data and data["location"] is not None: event.location = data["location"].strip()
+            # Handle optional image update (allow setting to null or providing new URL string)
+            # If 'image' key is present and its value is null, set event.image to None
+            # If 'image' key is present and value is a string, update event.image
+            if "image" in data:
+                 event.image = data["image"] # This allows setting to null or a new URL string
 
 
             # Validate and update event date
-            if "date" in data:
+            if "date" in data and data["date"] is not None:
                 try:
                     event_date = datetime.strptime(data["date"], "%Y-%m-%d").date()
                      # Consider allowing future updates even if date is in the past for completed events
@@ -202,43 +220,45 @@
                     return {"error": "Invalid date format for 'date'. Use YYYY-MM-DD"}, 400
 
             # Validate and update start_time
-            if "start_time" in data:
+            if "start_time" in data and data["start_time"] is not None:
                 try:
-                    event.start_time = datetime.strptime(data["start_time"], "%H:%M").time() # Use %H:%M for HH:MM format
+                    # Use %H:%M for HH:MM format
+                    event.start_time = datetime.strptime(data["start_time"], "%H:%M").time()
                 except ValueError:
                     return {"error": "Invalid start_time format. Use HH:MM"}, 400
 
             # Validate and update end_time (optional)
-            if "end_time" in data:
-                 if data["end_time"]: # Allow setting end_time to null/empty string to mean "Till Late"
+            if "end_time" in data: # Check if the key exists in the payload
+                 if data["end_time"] and data["end_time"].strip(): # Check if value is provided and not just whitespace
                      try:
-                         event.end_time = datetime.strptime(data["end_time"], "%H:%M").time() # Use %H:%MM for HH:MM format
+                         # Use %H:%MM for HH:MM format
+                         event.end_time = datetime.strptime(data["end_time"].strip(), "%H:%M").time()
                      except ValueError:
                          return {"error": "Invalid end_time format. Use HH:MM"}, 400
                  else:
-                    event.end_time = None # Set to None if empty string or null is sent
+                    # If 'end_time' key is present but value is empty string or null, set to None
+                    event.end_time = None
 
 
             # Validate time logic after potential updates
             # Assuming event.validate_datetime() in the model handles this logic
+            # This method should be called *after* updating date, start_time, and end_time
             try:
-                if event.start_time and event.end_time: # Only validate if both times are set
-                     # This check might need to be adjusted based on your model's validation logic
-                     # if event.start_time >= event.end_time: # Basic check without overnight consideration
-                     #      return {"error": "Start time must be before end time"}, 400
-                     pass # Model's validate_datetime should handle overnight logic
+                 event.validate_datetime() # Call the validation method
             except ValueError as e:
-                return {"error": str(e)}, 400
-
-
-            db.session.commit()
+                 # Catch validation errors from the model
+                 return {"error": str(e)}, 400
+
+
+            db.session.commit() # Commit the changes
+
             # Fetch the updated event to return its latest state
             updated_event = Event.query.get(event_id)
             return {"message": "Event updated successfully", "event": updated_event.as_dict()}, 200
 
         except Exception as e:
             db.session.rollback() # Rollback the transaction on error
-            logger.error(f"Error updating event: {str(e)}")
+            logger.error(f"Error updating event id {event_id}: {str(e)}", exc_info=True) # Log traceback
             # Provide a more generic error message to the client
             return {"error": "An unexpected error occurred during event update."}, 500
 
@@ -247,78 +267,108 @@
     def delete(self, event_id):
         """Delete an event (Only the event creator or Admin can delete it)."""
         try:
-            identity = get_jwt_identity()
-            user = User.query.get(identity)
+            identity = get_jwt_identity() # Get current user ID
+            user = User.query.get(identity) # Get current user object
 
             if not user:
+                 # Defensive check, likely redundant with jwt_required()
                  return {"error": "Authenticated user not found"}, 401
 
             event = Event.query.get(event_id)
             if not event:
                 return {"error": "Event not found"}, 404
 
-            # Find the organizer profile for the current user
+            # Find the organizer profile for the current user (if they are an organizer)
             organizer = Organizer.query.filter_by(user_id=user.id).first()
 
             # Check if the user is the event's organizer OR an Admin
             is_organizer = organizer and event.organizer_id == organizer.id
-            is_admin = user.role.value == "ADMIN"
+            is_admin = user.role.value == UserRole.ADMIN # Use Enum
 
             if not (is_organizer or is_admin):
                 return {"message": "Only the event creator (organizer) or Admin can delete this event"}, 403
 
-            db.session.delete(event)
-            db.session.commit()
+            db.session.delete(event) # Stage the deletion
+            db.session.commit() # Commit the deletion
             return {"message": "Event deleted successfully"}, 200
         except Exception as e:
              db.session.rollback() # Rollback in case of unexpected error before commit
-             logger.error(f"Error deleting event: {str(e)}")
+             logger.error(f"Error deleting event id {event_id}: {str(e)}", exc_info=True) # Log traceback
              return {"error": "An unexpected error occurred during event deletion."}, 500
+
+
+class EventLikeResource(Resource):
+    """Resource for handling event likes."""
 
     @jwt_required()
     def post(self, event_id):
         """Like an event."""
-        user_id = get_jwt_identity()
-        user = User.query.get(user_id)
+        user_id = get_jwt_identity() # Get current user ID
+        user = User.query.get(user_id) # Get user object
+
+        if not user:
+            return {"message": "User not found"}, 404 # Should not happen with jwt_required
+
         event = Event.query.get(event_id)
-
         if not event:
             return {"message": "Event not found"}, 404
 
-        if user in event.likes:
+        # Assuming event.likes is a relationship to users who liked the event
+        # Check if the user has already liked the event
+        if user in event.likes: # This check assumes 'event.likes' is a list or collection of User objects
             return {"message": "You have already liked this event"}, 400
 
-        event.likes.append(user)
-        db.session.commit()
-        return {"message": "Event liked successfully", "likes_count": event.likes.count()}, 200
+        try:
+            event.likes.append(user) # Add the user to the likes collection
+            db.session.commit() # Commit the change
+            # To get the likes count, you might need to refresh or query the relationship again
+            # Or your as_dict() method on Event might compute this
+            db.session.refresh(event) # Refresh to get the latest likes count
+            return {"message": "Event liked successfully", "likes_count": len(event.likes)}, 200 # Use len() for relationship size
+        except Exception as e:
+            db.session.rollback() # Rollback on error
+            logger.error(f"Error liking event {event_id} for user {user_id}: {str(e)}", exc_info=True)
+            return {"error": "An unexpected error occurred while liking the event."}, 500
+
 
     @jwt_required()
     def delete(self, event_id):
         """Unlike an event."""
-        user_id = get_jwt_identity()
-        user = User.query.get(user_id)
+        user_id = get_jwt_identity() # Get current user ID
+        user = User.query.get(user_id) # Get user object
+
+        if not user:
+             return {"message": "User not found"}, 404 # Should not happen with jwt_required
+
         event = Event.query.get(event_id)
-
         if not event:
             return {"message": "Event not found"}, 404
 
-        if user not in event.likes:
+        # Check if the user has liked the event
+        if user not in event.likes: # This check assumes 'event.likes' is a list or collection of User objects
             return {"message": "You have not liked this event"}, 400
 
-        event.likes.remove(user)
-        db.session.commit()
-        return {"message": "Event unliked successfully", "likes_count": event.likes.count()}, 200
+        try:
+            event.likes.remove(user) # Remove the user from the likes collection
+            db.session.commit() # Commit the change
+             # To get the latest likes count after removal
+            db.session.refresh(event) # Refresh to get the latest likes count
+            return {"message": "Event unliked successfully", "likes_count": len(event.likes)}, 200 # Use len() for relationship size
+        except Exception as e:
+            db.session.rollback() # Rollback on error
+            logger.error(f"Error unliking event {event_id} for user {user_id}: {str(e)}", exc_info=True)
+            return {"error": "An unexpected error occurred while unliking the event."}, 500
 
 
 class OrganizerEventsResource(Resource):
     @jwt_required()
     def get(self):
         """Retrieve events created by the logged-in organizer."""
-        current_user_id = get_jwt_identity()
-        user = User.query.get(current_user_id)
+        current_user_id = get_jwt_identity() # Get current user ID
+        user = User.query.get(current_user_id) # Get current user object
 
         # Check if the user exists and has the ORGANIZER role
-        if not user or user.role.value != "ORGANIZER":
+        if not user or user.role.value != UserRole.ORGANIZER: # Use Enum
             return {"message": "Only organizers can access their events"}, 403
 
         # Find the Organizer profile linked to this user
@@ -327,30 +377,30 @@
         # If an organizer profile exists, filter events by organizer_id
         if organizer:
             # 👇 FIX: Filter by organizer_id instead of user_id
+            # This is the correct way to query events linked to a specific organizer profile
             events = Event.query.filter_by(organizer_id=organizer.id).all()
             logger.info(f"Fetched events for organizer_id {organizer.id}: {len(events)} events") # Use logger
-            event_list = [event.as_dict() for event in events]
+            event_list = [event.as_dict() for event in events] # Convert Event objects to dictionaries
             # logger.info(f"Event list as dicts: {event_list}") # Avoid logging potentially large data in production
             return event_list, 200
         else:
-            # This case should ideally not happen if the user role is 'ORGANIZER'
-            # but it's good practice to handle it.
-            logger.warning(f"User {current_user_id} has ORGANIZER role but no Organizer profile.")
-            return {"message": "Organizer profile not found"}, 404
+            # This case should ideally not happen if the user role is 'ORGANIZER',
+            # but it's a safety check.
+            logger.warning(f"User {current_user_id} has ORGANIZER role but no Organizer profile found.")
+            return {"message": "Organizer profile not found for this user."}, 404
 
 
 def register_event_resources(api):
     """Registers the EventResource routes with Flask-RESTful API."""
-    # Make sure the '/events' route is handled for getting ALL events (potentially public or admin)
-    # And '/events/<int:event_id>' is for getting a specific event
+    # Main Event CRUD resource
     api.add_resource(EventResource, "/events", "/events/<int:event_id>")
-    # The '/api/organizer/events' route is specifically for the logged-in organizer's events
+    # Resource for logged-in organizer's specific events
     api.add_resource(OrganizerEventsResource, "/api/organizer/events")
-<<<<<<< HEAD
-
-
-# 📌 Endpoint: Register Event # This comment seems out of place here
-=======
-    api.add_resource(EventResource, "/events/<int:event_id>/like", endpoint="like_event")
-    api.add_resource(EventResource, "/events/<int:event_id>/unlike", endpoint="unlike_event")
->>>>>>> e2d42bf7
+    # Resource for liking/unliking events
+    # Endpoints will be like POST /events/123/like and DELETE /events/123/like
+    api.add_resource(EventLikeResource, "/events/<int:event_id>/like")
+
+
+# Remove the misplaced comments/code from here:
+# 📌 Endpoint: Register Event
+# 📌 Endpoint: Register Event