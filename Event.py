--- conflicted
+++ resolved
@@ -185,11 +185,6 @@
             event = Event.query.get(event_id)
             if not event:
                 return {"error": "Event not found"}, 404
-<<<<<<< HEAD
-
-            if user.role != "ORGANIZER" or event.user_id != user.id:
-                return {"message": "Only the event creator (organizer) can delete this event"}, 403
-=======
             # Find the organizer profile for the current user (if they are an organizer)
             organizer = Organizer.query.filter_by(user_id=user.id).first()
 
@@ -199,13 +194,18 @@
 
             if not (is_organizer or is_admin):
                 return {"message": "Only the event creator (organizer) or Admin can delete this event"}, 403
->>>>>>> 2f099c46
 
             db.session.delete(event)
             db.session.commit()
             return {"message": "Event deleted successfully"}, 200
         except Exception as e:
-            return {"error": str(e)}, 500
+             db.session.rollback() # Rollback in case of unexpected error before commit
+             logger.error(f"Error deleting event id {event_id}: {str(e)}", exc_info=True) # Log traceback
+             return {"error": "An unexpected error occurred during event deletion."}, 500
+
+
+class EventLikeResource(Resource):
+    """Resource for handling event likes."""
 
 
 class EventLikeResource(Resource):
@@ -248,17 +248,6 @@
     @jwt_required()
     def get(self):
         """Retrieve events created by the logged-in organizer."""
-<<<<<<< HEAD
-        current_user_id = get_jwt_identity()
-        user = User.query.get(current_user_id)
-        if not user or user.role != "ORGANIZER":
-            return {"message": "Only organizers can access their events"}, 403
-        events = Event.query.filter_by(user_id=user.id).all()
-        print(f"Fetched events: {events}")  # Add this line
-        event_list = [event.as_dict() for event in events]
-        print(f"Event list: {event_list}")  
-        return event_list, 200
-=======
         current_user_id = get_jwt_identity()  # Get current user ID
         user = User.query.get(current_user_id)  # Get current user object
 
@@ -278,18 +267,12 @@
         else:
             logger.warning(f"User {current_user_id} has ORGANIZER role but no Organizer profile found.")
             return {"message": "Organizer profile not found for this user."}, 404
->>>>>>> 2f099c46
 
 
 def register_event_resources(api):
     """Registers the EventResource routes with Flask-RESTful API."""
     api.add_resource(EventResource, "/events", "/events/<int:event_id>")
     api.add_resource(OrganizerEventsResource, "/api/organizer/events")
-<<<<<<< HEAD
-    api.add_resource(EventResource, "/events/<int:event_id>/like", endpoint="like_event")
-    api.add_resource(EventResource, "/events/<int:event_id>/unlike", endpoint="unlike_event")
-=======
     # Resource for liking/unliking events
     api.add_resource(EventLikeResource, "/events/<int:event_id>/like", endpoint="like_event")
-    api.add_resource(EventLikeResource, "/events/<int:event_id>/unlike", endpoint="unlike_event")
->>>>>>> 2f099c46
+    api.add_resource(EventLikeResource, "/events/<int:event_id>/unlike", endpoint="unlike_event")