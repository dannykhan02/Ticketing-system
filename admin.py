--- conflicted
+++ resolved
@@ -33,15 +33,10 @@
     def get_all_events(self):
         """Retrieves all events in the database."""
         try:
-<<<<<<< HEAD
             events = Event.query.options(
                 db.joinedload(Event.organizer),
                 db.joinedload(Event.tickets).joinedload(Ticket.ticket_type)
             ).all()
-=======
-            events = Event.query.all()
-            # Ensure Event model has an as_dict method
->>>>>>> 855a9665
             return [event.as_dict() for event in events]
         except SQLAlchemyError as e:
             print(f"Error retrieving events: {e}")
